--- conflicted
+++ resolved
@@ -38,15 +38,12 @@
     if check_for_fresh_chain(thread):
         thread.local_peer.show_stats()
 
-<<<<<<< HEAD
-    start_time = datetime.now()
-    start_balance = wallet.get_balance(coinstate) / Decimal(SASHIMI_PER_COIN)
-=======
     if thread.local_peer.chain_manager.coinstate.head().height <= MAX_KNOWN_HASH_HEIGHT:
         print("Your blockchain is not just old, it is ancient; ABORTING")
         return
 
->>>>>>> 140df0a9
+    start_time = datetime.now()
+    start_balance = wallet.get_balance(coinstate) / Decimal(SASHIMI_PER_COIN)
     print("Starting mining: A repeat minter")
 
     try:
