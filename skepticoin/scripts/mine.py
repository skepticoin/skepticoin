--- conflicted
+++ resolved
@@ -2,91 +2,5 @@
 
 
 def main() -> None:
-<<<<<<< HEAD
-    parser = DefaultArgumentParser()
-    parser.add_argument('-n', default=1, type=int, help='number of miner instances')
-    parser.add_argument('--quiet', action='store_true', help='do not print stats to the console every second')
-    args = parser.parse_args()
-
-    queue: Queue = Queue()
-    wallet_lock = Lock()
-    processes = []
-
-    for i in range(args.n):
-        if i > 0:
-            args.dont_listen = True
-
-        process = Process(target=run_miner, daemon=True, args=(args, wallet_lock, queue, i))
-        process.start()
-        processes.append(process)
-
-    hash_stats: Dict[int, Dict[int, int]] = {}
-    start_time = datetime.now()
-
-    balance = 0
-    start_balance = 0
-
-    try:
-        while True:
-            miner_id, message_type, data = queue.get()
-
-            if message_type == "hashes":
-
-                if args.quiet:
-                    continue
-
-                timestamp, hashes = data
-
-                if timestamp not in hash_stats:
-                    hash_stats[timestamp] = {}
-
-                hash_stats[timestamp][miner_id] = hashes
-
-                current_time = int(time())
-
-                # delete old hashing stats
-                for ts, miner_stats in list(hash_stats.items()):
-                    if ts < current_time and len(miner_stats) < args.n:
-                        print(f"WARNING: Only got stats from {len(miner_stats)} "
-                              f"of {args.n} processes at timestamp {timestamp}.")
-                        del hash_stats[ts]
-
-                if len(hash_stats[timestamp]) == args.n:
-                    now = datetime.now()
-                    now_str = now.strftime("%Y-%m-%d %H:%M:%S")
-                    uptime = now - start_time
-                    uptime_str = str(uptime).split(".")[0]
-
-                    mined = balance - start_balance
-                    total_hashes = sum(hash_stats[timestamp].values())
-                    del hash_stats[timestamp]
-
-                    mine_speed = (float(mined) / uptime.total_seconds()) * 60 * 60
-                    print(f"{now_str} | uptime: {uptime_str} | {total_hashes:>3} hash/sec" +
-                          f" | mined: {mined:>3} SKEPTI | {mine_speed:5.2f} SKEPTI/h")
-
-            elif message_type == "balance":
-                balance = data
-
-            elif message_type == "start_balance":
-                start_balance = data
-                balance = data
-
-            elif message_type == "found_block":
-                print(f"miner {miner_id:2} found block: {data}")
-
-            elif message_type == "info":
-                print(f"miner {miner_id:2}: {data}")
-
-            else:
-                print(f"unhandled message_type {message_type} from {miner_id}, data={data}")
-
-    except KeyboardInterrupt:
-        pass
-    finally:
-        for process in processes:
-            process.join()
-=======
     miner_watcher = MinerWatcher()
-    miner_watcher()
->>>>>>> d2bd68b2
+    miner_watcher()